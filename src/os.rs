--- conflicted
+++ resolved
@@ -77,14 +77,9 @@
 
         loop {
             if let Err(e) = self.try_fill_bytes(dest) {
-<<<<<<< HEAD
-                if log_err == 0 {
-                    warn!("OsRng failed: {}", e);
-=======
                 if err_count >= RETRY_LIMIT {
                     error!("OsRng failed too many times; last error: {:?}", e);
                     panic!("OsRng failed too many times; last error: {:?}", e);
->>>>>>> 33f15161
                 }
 
                 match e.kind() {
